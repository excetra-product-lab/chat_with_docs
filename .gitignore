--- conflicted
+++ resolved
@@ -189,13 +189,10 @@
 # Testing
 coverage/
 .nyc_output/
-<<<<<<< HEAD
 
 # Ignore metadata store JSON artifacts
 metadata_store/
-=======
 .ignore/
->>>>>>> 0360378c
 
 .secrets
 .actrc

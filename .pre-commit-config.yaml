# See https://pre-commit.com for more information
# See https://pre-commit.com/hooks.html for more hooks
repos:
  # General hooks
  - repo: https://github.com/pre-commit/pre-commit-hooks
    rev: v5.0.0
    hooks:
      - id: trailing-whitespace
      - id: end-of-file-fixer
      - id: check-yaml
      - id: check-added-large-files
        args: ['--maxkb=1000']
      - id: check-json
      - id: check-merge-conflict
      - id: check-toml
      - id: debug-statements
      - id: mixed-line-ending

  # Python specific hooks - Ruff (replaces black, isort, flake8, autoflake)
  - repo: https://github.com/astral-sh/ruff-pre-commit
    rev: v0.12.0
    hooks:
      # Run the linter
      - id: ruff
        files: ^backend/
<<<<<<< HEAD
        args: ['--remove-all-unused-imports', '--remove-unused-variables', '--in-place']

  - repo: https://github.com/hhatto/autopep8
    rev: v2.3.1
    hooks:
      - id: autopep8
        files: ^backend/
        args: ['--in-place', '--aggressive', '--aggressive', '--max-line-length=100']
        stages: [manual]

  - repo: https://github.com/psf/black
    rev: 25.1.0
    hooks:
      - id: black
        files: ^backend/

  - repo: https://github.com/pycqa/isort
    rev: 6.0.1
    hooks:
      - id: isort
        files: ^backend/

  # Python linting (check-only, after auto-fixes)
  - repo: https://github.com/pycqa/flake8
    rev: 7.2.0
    hooks:
      - id: flake8
        files: ^backend/
        args: ['--max-line-length=100', '--extend-ignore=E203,W503']
        stages: [manual]
=======
        args: [--fix]
      # Run the formatter
      - id: ruff-format
        files: ^backend/
>>>>>>> 0360378c

  - repo: https://github.com/pre-commit/mirrors-mypy
    rev: v1.16.1
    hooks:
      - id: mypy
        files: ^backend/
        args: ['--ignore-missing-imports', '--explicit-package-bases']
        stages: [manual]
        additional_dependencies:
          - 'pydantic==2.11.7'
          - 'fastapi==0.115.13'
          - 'sqlalchemy==2.0.41'

  # JavaScript/TypeScript specific hooks
  - repo: https://github.com/pre-commit/mirrors-eslint
    rev: v9.27.0
    hooks:
      - id: eslint
        files: ^frontend/.*\.[jt]sx?$
        types: [file]
        additional_dependencies:
          - eslint@8.56.0
          - eslint-config-next@14.0.4
          - '@typescript-eslint/parser@6.21.0'
          - typescript@5.3.3

  # Security checks
  - repo: https://github.com/Yelp/detect-secrets
    rev: v1.5.0
    hooks:
      - id: detect-secrets
        args: ['--baseline', '.secrets.baseline']
        exclude: |
          (?x)^(
            .*\.tsbuildinfo$|
            .*\.lock$|
            .*\.log$
          )$

  # Markdown
  - repo: https://github.com/igorshubovych/markdownlint-cli
    rev: v0.45.0
    hooks:
      - id: markdownlint
        args: ['--fix', '--config', '.markdownlint.yaml']
        exclude: |
          (?x)^(
            CHANGELOG\.md|
            .*node_modules.*|
            .*\.next.*|
            backend/htmlcov/.*
          )$

  # Dockerfile linting (disabled - requires Docker daemon)
  # - repo: https://github.com/hadolint/hadolint
  #   rev: v2.13.1-beta
  #   hooks:
  #     - id: hadolint-docker
  #       files: Dockerfile$

# Local hooks
  - repo: local
    hooks:
      - id: pytest
        name: pytest
        entry: bash -c 'cd backend && if [ -f "pyproject.toml" ]; then PYTHONPATH=. uv run pytest; else PYTHONPATH=. python -m pytest; fi'
        language: system
        pass_filenames: false
        files: ^backend/.*\.py$

      - id: npm-test
        name: npm test
        entry: bash -c 'cd frontend && npm test'
        language: system
        pass_filenames: false
        files: ^frontend/
        stages: [pre-push]<|MERGE_RESOLUTION|>--- conflicted
+++ resolved
@@ -23,43 +23,10 @@
       # Run the linter
       - id: ruff
         files: ^backend/
-<<<<<<< HEAD
-        args: ['--remove-all-unused-imports', '--remove-unused-variables', '--in-place']
-
-  - repo: https://github.com/hhatto/autopep8
-    rev: v2.3.1
-    hooks:
-      - id: autopep8
-        files: ^backend/
-        args: ['--in-place', '--aggressive', '--aggressive', '--max-line-length=100']
-        stages: [manual]
-
-  - repo: https://github.com/psf/black
-    rev: 25.1.0
-    hooks:
-      - id: black
-        files: ^backend/
-
-  - repo: https://github.com/pycqa/isort
-    rev: 6.0.1
-    hooks:
-      - id: isort
-        files: ^backend/
-
-  # Python linting (check-only, after auto-fixes)
-  - repo: https://github.com/pycqa/flake8
-    rev: 7.2.0
-    hooks:
-      - id: flake8
-        files: ^backend/
-        args: ['--max-line-length=100', '--extend-ignore=E203,W503']
-        stages: [manual]
-=======
         args: [--fix]
       # Run the formatter
       - id: ruff-format
         files: ^backend/
->>>>>>> 0360378c
 
   - repo: https://github.com/pre-commit/mirrors-mypy
     rev: v1.16.1

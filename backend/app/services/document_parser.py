--- conflicted
+++ resolved
@@ -23,12 +23,7 @@
         total_pages: int | None = None,
         total_chars: int = 0,
         total_tokens: int = 0,
-<<<<<<< HEAD
-        sections: Optional[List[str]] = None,
-        encoding_info: Optional[Dict] = None,
-=======
         sections: list[str] | None = None,
->>>>>>> 0360378c
     ):
         self.filename = filename
         self.file_type = file_type
@@ -36,7 +31,6 @@
         self.total_chars = total_chars
         self.total_tokens = total_tokens
         self.sections = sections or []
-        self.encoding_info = encoding_info
 
 
 class ParsedContent:
@@ -107,16 +101,10 @@
                     detail=f"Unsupported file format: {file.content_type}",
                 )
         except Exception as e:
-<<<<<<< HEAD
-            # Log full stack trace for easier debugging
-            self.logger.exception(f"Unexpected error while parsing document {file.filename}: {e}")
-            raise HTTPException(status_code=500, detail=f"Failed to parse document: {str(e)}")
-=======
             self.logger.error(f"Error parsing document {file.filename}: {str(e)}")
             raise HTTPException(
                 status_code=500, detail=f"Failed to parse document: {str(e)}"
             ) from e
->>>>>>> 0360378c
 
     def _validate_file(self, file: UploadFile) -> None:
         """Validate uploaded file."""
@@ -211,14 +199,9 @@
         except HTTPException:
             raise
         except Exception as e:
-<<<<<<< HEAD
-            self.logger.exception(f"Failed to parse PDF {filename}: {e}")
-            raise HTTPException(status_code=500, detail=f"Failed to parse PDF: {str(e)}")
-=======
             raise HTTPException(
                 status_code=500, detail=f"Failed to parse PDF: {str(e)}"
             ) from e
->>>>>>> 0360378c
 
     async def _parse_docx(self, content: bytes, filename: str) -> ParsedContent:
         """Parse DOCX document."""
@@ -287,27 +270,20 @@
         except HTTPException:
             raise
         except Exception as e:
-<<<<<<< HEAD
-            self.logger.exception(f"Failed to parse DOCX {filename}: {e}")
-            raise HTTPException(status_code=500, detail=f"Failed to parse DOCX: {str(e)}")
-=======
             raise HTTPException(
                 status_code=500, detail=f"Failed to parse DOCX: {str(e)}"
             ) from e
->>>>>>> 0360378c
 
     async def _parse_text(self, content: bytes, filename: str) -> ParsedContent:
         """Parse plain text document."""
         try:
             # Try different encodings
             encodings = ["utf-8", "utf-16", "latin-1", "cp1252"]
-            used_encoding = None
             text = None
 
             for encoding in encodings:
                 try:
                     text = content.decode(encoding)
-                    used_encoding = encoding
                     break
                 except UnicodeDecodeError:
                     continue
@@ -323,28 +299,15 @@
                     status_code=400, detail="No text content found in file"
                 )
 
-            # Append a trailing newline only for larger files (>10k chars) to keep
-            # backward-compatibility with legacy API behaviour without
-            # affecting unit-tests that rely on exact character counts for
-            # smaller snippets.
-            if len(text) > 10_000 and not text.endswith("\n"):
-                text_for_count = text + "\n"
-            else:
-                text_for_count = text
-
-            # Create metadata including encoding information
+            # Split into paragraphs
+            paragraphs = [p.strip() for p in text.split("\n\n") if p.strip()]
+
+            # Create metadata
             metadata = self._create_metadata_with_tokens(
                 filename=filename,
                 file_type="txt",
-                full_text=text_for_count,
-                encoding_info={
-                    "detected_encoding": used_encoding or "utf-8",
-                    "decoder_fallback": used_encoding is None,
-                },
-            )
-
-            # Split into paragraphs
-            paragraphs = [p.strip() for p in text.split("\n\n") if p.strip()]
+                full_text=text,
+            )
 
             # Create structured content
             structured_content = [
@@ -366,28 +329,17 @@
         except HTTPException:
             raise
         except Exception as e:
-<<<<<<< HEAD
-            self.logger.exception(f"Failed to parse text file {filename}: {e}")
-            raise HTTPException(status_code=500, detail=f"Failed to parse text file: {str(e)}")
-=======
             raise HTTPException(
                 status_code=500, detail=f"Failed to parse text file: {str(e)}"
             ) from e
->>>>>>> 0360378c
 
     def _create_metadata_with_tokens(
         self,
         filename: str,
         file_type: str,
         full_text: str,
-<<<<<<< HEAD
-        total_pages: Optional[int] = None,
-        sections: Optional[List[str]] = None,
-        encoding_info: Optional[Dict] = None,
-=======
         total_pages: int | None = None,
         sections: list[str] | None = None,
->>>>>>> 0360378c
     ) -> DocumentMetadata:
         """Create metadata with token count included."""
         total_chars = len(full_text)
@@ -400,5 +352,4 @@
             total_chars=total_chars,
             total_tokens=total_tokens,
             sections=sections or [],
-            encoding_info=encoding_info,
         )